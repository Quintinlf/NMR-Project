# 🧲 NMR-Project

This project provides a comprehensive pipeline for parsing, analyzing, and visualizing Nuclear Magnetic Resonance (NMR) spectroscopy data, with a focus on 1H-NMR.  
It includes data import, Fourier transformation, peak detection, integration, functional group identification, spin-spin coupling analysis, and quantum mechanical simulation of spin systems.

---

## ✨ Features

- 📥 **Data Import & Visualization**  
  Reads JEOL ASCII FID files and visualizes the raw time-domain signal. **(ASCII reccommended)**

- 🔄 **Fourier Transform**  
  Converts the time-domain FID to the frequency domain using FFT, producing the NMR spectrum.

- 📈➕ **Peak Detection & Integration**  
  Detects significant peaks using customizable thresholds and integrates peak areas to estimate relative proton counts.

- 🧬 **Functional Group Identification**  
  Maps detected peaks to chemical functional groups based on their chemical shift (δ, ppm) ranges.

- 🔗 **Spin-Spin Coupling (J-Coupling) Analysis**  
  Detects multiplets, estimates J-coupling constants ($J$), and visualizes multiplet structures with annotated J values.

- ⚛️ **Quantum Mechanical Simulation**  
  Simulates the NMR Hamiltonian for coupled spin systems, computes eigenstates, and animates wavefunction evolution in a potential.

---

## 📁 File Structure

```
NMR-Project/
│
├── data/
│   └── 13_03_11_indst_1H fid.asc        # Raw JEOL FID ASCII data files
│
├── notebooks/
<<<<<<< HEAD
│   ├── project_1_spring_2025.ipynb      # Main analysis notebook
│   ├── parsing_nmr_data.ipynb           # Data import & FFT walkthrough
│   ├── testing_functions.ipynb          # Notebook for testing/refactoring functions
│   ├── function_ideas.ipynb             # Supplementary ideas and code snippets
│   └── Big_ideas.ipynb                  # Project goals and conceptual notes
=======
│   ├── Main_project.ipynb               # Main analysis notebook  
│   ├── parsing_nmr_data.ipynb           # Data import & FFT walkthrough  
│   ├── testing_functions.ipynb          # Notebook for testing/refactoring functions  
│   ├── function_ideas.ipynb             # Supplementary ideas and code snippets  
│   └── Big_ideas.ipynb                  # Project goals and conceptual notes  
>>>>>>> 989cd79c
│
├── nmr/
│   ├── __init__.py                      # Makes this a Python package  
│   ├── nmr_functions.py                 # All reusable NMR analysis functions/classes  
│   └── quantum_sim.py                   # Quantum simulation utilities (optional)  
│
├── outputs/
│   └── pen.gif                          # Example animation output  
│
├── README.md                            # Project overview and usage  
├── requirements.txt                     # List of dependencies (for pip install -r)  
└── .gitignore                           # Ignore data, outputs, etc. as needed  
```

---

## 🚀 Usage

1. Open `parsing_nmr_data.ipynb` in Jupyter, VS Code, or Colab (**Colab recommended for beginners**).
2. Edit the file path in the data import cell to point to your JEOL FID ASCII file.
3. Run all cells **sequentially** to:
   - 📥 Import and plot raw data
   - 🔄 Perform Fourier transform and plot the spectrum
   - 📈➕ Detect and integrate peaks
   - 🧬 Identify functional groups
   - 🔗 Analyze spin-spin coupling and visualize multiplets
   - ⚛️ Simulate and animate quantum wavefunction evolution

---

## 🛠️ Requirements

- Python 3.7+
- numpy
- pandas
- matplotlib
- seaborn
- scipy
- pillow (for GIF animation)

**Install dependencies with:**  
```sh
pip install numpy pandas matplotlib seaborn scipy pillow
```

---

## 🧩 Key Functions & Notebooks

- **Data Import & FFT:**  
  See the initial code cells in `parsing_nmr_data.ipynb`.

- **Peak Detection & Integration:**  
  Uses `scipy.signal.find_peaks` and `scipy.integrate.simpson`.

- **Functional Group Mapping:**  
  See `identify_functional_groups` and `auto_zoom_functional_groups_with_integration`.

- **Spin-Spin Coupling:**  
  See `detect_and_plot_multiplet` for multiplet and J-coupling analysis.

- **Quantum Simulation:**  
  See the final section for Hamiltonian construction, eigenstate computation, and animation.

---

## 🖼️ Example Output

- **NMR Spectrum:**  
  Plots of the frequency-domain spectrum with detected peaks and functional group annotations.

- **Integration Table:**  
  Printed output of relative proton counts for each peak.

- **Multiplet Visualization:**  
  Zoomed-in plots of multiplets with J-coupling constants annotated.

- **Quantum Animation:**  
  Animated GIF (`pen.gif`) showing the time evolution of a quantum wavefunction in a potential.

---

## 📝 Notes

- The code is modular and can be adapted for other NMR datasets or extended for more advanced analyses.
- For best results, use high-quality FID data and adjust thresholds as needed for your instrument and sample.

---

## 📜 License

This project is for educational and research purposes.

---

## 👤 Author

Created by Quintinlf
For questions, open an issue or contact via GitHub.

---

**See `parsing_nmr_data.ipynb` for full code and documentation.**<|MERGE_RESOLUTION|>--- conflicted
+++ resolved
@@ -36,19 +36,9 @@
 │   └── 13_03_11_indst_1H fid.asc        # Raw JEOL FID ASCII data files
 │
 ├── notebooks/
-<<<<<<< HEAD
-│   ├── project_1_spring_2025.ipynb      # Main analysis notebook
-│   ├── parsing_nmr_data.ipynb           # Data import & FFT walkthrough
-│   ├── testing_functions.ipynb          # Notebook for testing/refactoring functions
-│   ├── function_ideas.ipynb             # Supplementary ideas and code snippets
-│   └── Big_ideas.ipynb                  # Project goals and conceptual notes
-=======
-│   ├── Main_project.ipynb               # Main analysis notebook  
-│   ├── parsing_nmr_data.ipynb           # Data import & FFT walkthrough  
+│   ├── project_1_spring_2025.ipynb      # Main analysis notebook    
 │   ├── testing_functions.ipynb          # Notebook for testing/refactoring functions  
-│   ├── function_ideas.ipynb             # Supplementary ideas and code snippets  
-│   └── Big_ideas.ipynb                  # Project goals and conceptual notes  
->>>>>>> 989cd79c
+│   ├── project_2_fall_2025.ipynb        # project presented in fall
 │
 ├── nmr/
 │   ├── __init__.py                      # Makes this a Python package  
